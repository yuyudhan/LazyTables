--- conflicted
+++ resolved
@@ -1,11 +1,5 @@
-<<<<<<< HEAD
             DO WHAT THE FUCK YOU WANT TO PUBLIC LICENSE
                     Version 2, December 2004
-=======
-# FilePath: LICENSE
-
-MIT License
->>>>>>> e7ee5ecd
 
  Copyright (C) 2025 LazyTables
 
@@ -16,14 +10,4 @@
             DO WHAT THE FUCK YOU WANT TO PUBLIC LICENSE
    TERMS AND CONDITIONS FOR COPYING, DISTRIBUTION AND MODIFICATION
 
-<<<<<<< HEAD
-  0. You just DO WHAT THE FUCK YOU WANT TO.
-=======
-THE SOFTWARE IS PROVIDED "AS IS", WITHOUT WARRANTY OF ANY KIND, EXPRESS OR
-IMPLIED, INCLUDING BUT NOT LIMITED TO THE WARRANTIES OF MERCHANTABILITY,
-FITNESS FOR A PARTICULAR PURPOSE AND NONINFRINGEMENT. IN NO EVENT SHALL THE
-AUTHORS OR COPYRIGHT HOLDERS BE LIABLE FOR ANY CLAIM, DAMAGES OR OTHER
-LIABILITY, WHETHER IN AN ACTION OF CONTRACT, TORT OR OTHERWISE, ARISING FROM,
-OUT OF OR IN CONNECTION WITH THE SOFTWARE OR THE USE OR OTHER DEALINGS IN THE
-SOFTWARE.
->>>>>>> e7ee5ecd
+  0. You just DO WHAT THE FUCK YOU WANT TO.